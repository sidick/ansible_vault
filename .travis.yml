language: python
cache: pip
dist: trusty
python:
  - "2.7"
env:
  matrix:
    - VAULT_VER="0.4.1"
      ANSIBLE_VER="1.9.6"
    - VAULT_VER="0.5.0"
      ANSIBLE_VER="1.9.6"
    - VAULT_VER="0.5.1"
      ANSIBLE_VER="1.9.6"
    - VAULT_VER="0.5.3"
      ANSIBLE_VER="1.9.6"
    - VAULT_VER="0.6.0"
      ANSIBLE_VER="1.9.6"
    - VAULT_VER="0.6.4"
      ANSIBLE_VER="1.9.6"

    - VAULT_VER="0.4.1"
      ANSIBLE_VER="2.2"
    - VAULT_VER="0.5.0"
      ANSIBLE_VER="2.2"
    - VAULT_VER="0.5.1"
      ANSIBLE_VER="2.2"
    - VAULT_VER="0.5.3"
      ANSIBLE_VER="2.2"
    - VAULT_VER="0.6.0"
      ANSIBLE_VER="2.2"
<<<<<<< HEAD
    - VAULT_VER="0.6.4"
      ANSIBLE_VER="2.2"
=======
>>>>>>> 2d7bc0b4

sudo: false
notifications:
  email:
    - simond@irrelevant.org
install:
  - pip install -q ansible==$ANSIBLE_VER
  - "make ci"
before_script:
script: make test<|MERGE_RESOLUTION|>--- conflicted
+++ resolved
@@ -28,11 +28,8 @@
       ANSIBLE_VER="2.2"
     - VAULT_VER="0.6.0"
       ANSIBLE_VER="2.2"
-<<<<<<< HEAD
     - VAULT_VER="0.6.4"
       ANSIBLE_VER="2.2"
-=======
->>>>>>> 2d7bc0b4
 
 sudo: false
 notifications:
